[package]
name = "anya-core"
version = "0.1.0"
edition = "2021"
authors = ["Anya Core Team"]
description = "Core components for the Anya Bitcoin layer-2 platform"
license = "MIT"
repository = "https://github.com/anya-protocol/anya-core"
readme = "README.md"
keywords = ["bitcoin", "lightning", "web5", "blockchain", "taproot"]
categories = ["cryptography", "finance", "network-programming"]

<<<<<<< HEAD
[features]
default = ["web5", "lightning", "rgb"]
web5 = []
lightning = []
rgb = []
taproot = []  # Feature flag for taproot functionality

[lib]
name = "anya_core"
path = "src/lib.rs"
=======
[workspace]
members = [
    "dependencies/anya-bitcoin",
    "dependencies/anya-extensions"
]
resolver = "2"
>>>>>>> 9669b2d9

[workspace.dependencies]
anyhow = "1.0.72"
thiserror = "1.0.44"
tokio = { version = "1.41.1", features = ["full"] }
async-trait = "0.1.77"
serde = { version = "1.0.183", features = ["derive"] }
serde_json = "1.0.104"
chrono = { version = "0.4.26", features = ["serde"] }
log = "0.4.19"
actix-web = "4.4.0"
actix-cors = "0.6.4"
clap = { version = "4.3.21", features = ["derive"] }
bitcoin = { version = "0.32.1", features = ["rand"] }

[[bin]]
name = "installer"
path = "src/bin/installer.rs"

[[bin]]
name = "api_server"
path = "src/bin/api_server.rs"

[dependencies]
# Core dependencies
anyhow = "1.0.75"
thiserror = "1.0.50"
serde = { version = "1.0.190", features = ["derive"] }
serde_json = "1.0.108"
tokio = { version = "1.33.0", features = ["full"] }
tracing = "0.1.40"
tracing-subscriber = "0.3.17"
config = "0.13.3"
dotenv = "0.15.0"
once_cell = "1.18.0"
chrono = { version = "0.4.31", features = ["serde"] }
reqwest = { version = "0.11.22", features = ["json"] }
uuid = { version = "1.5.0", features = ["v4", "serde"] }

# Bitcoin dependencies
<<<<<<< HEAD
bitcoin = { version = "0.32.1", features = ["rand", "serde", "taproot"] }
bitcoincore-rpc = "0.17.0"
secp256k1 = { version = "0.28.0", features = ["rand", "serde"] }
bdk = { version = "0.30.0", features = ["all-keys"] }
=======
bitcoincore-rpc = "0.17.0"
secp256k1 = { version = "0.27.0", features = ["rand"] }
bdk = { version = "0.30.2" }
bitcoin.workspace = true
>>>>>>> 9669b2d9

# Lightning dependencies
lightning = { version = "0.0.116" }
lightning-invoice = { version = "0.26.0" }
lightning-net-tokio = { version = "0.0.116" }
lightning-background-processor = { version = "0.0.116" }
lightning-block-sync = { version = "0.0.116" }
lightning-persister = { version = "0.0.116" }

# Cross-chain dependencies
rgb-core = { git = "https://github.com/RGB-WG/rgb-core", tag = "v0.10.8" }
rsk = "0.1.0"
# taproot = "0.1.0"  # Commented out - unavailable dependency
# taproot = { git = "https://github.com/rust-bitcoin/taproot.git", branch = "master" } # Commented out - unavailable repository
elements = "0.22.0"  # Liquid/Elements dependency
elements-rpc = "0.1.0"  # Liquid/Elements RPC client

# Web5 dependencies
<<<<<<< HEAD
web5 = { git = "https://github.com/TBD54566975/web5-rs", package = "web5", tag = "v4.0.0" }

# Database dependencies
sqlx = { version = "0.7.2", features = ["runtime-tokio", "sqlite", "postgres", "macros", "migrate"] }
rusqlite = { version = "0.29.0", features = ["bundled"] }

# Cryptography
ed25519-dalek = "2.1.1"
x25519-dalek = "2.0.0"
chacha20poly1305 = "0.10.1"
jsonwebtoken = "9.2"
sha2 = "0.10.8"
rand = "0.8"
=======
did_resolver = "0.5.0"
did-key = "0.2.1"
did-ion = "0.1.0"
base64 = "0.21.7"
sha2 = "0.10.8"
ed25519-dalek = "2.1.1"
x25519-dalek = { version = "2.0.1", features = ["static_secrets"] }
multibase = "0.9.1"
multihash = "0.18.1"
reqwest = { version = "0.11.24", features = ["json"] }

# Web tools
jwt = "0.16.0"
toml = "0.7.6"
uuid = { version = "1.4.1", features = ["v4"] }
env_logger = "0.10.0"
actix-web.workspace = true
actix-cors.workspace = true
clap.workspace = true

# Web5 and DID
web5 = { git = "https://github.com/TBD54566975/web5-rs", package = "web5", tag = "v4.0.0" }

# DLC specific
secp256k1-zkp = { version = "0.7.0", features = ["global-context"] }
bdk-macros = "0.6.0"
miniscript = "10.0.0"

# Utilities
rand = "0.8"
futures = "0.3"
hex = "0.4.3"
tokio.workspace = true
async-trait.workspace = true
anyhow.workspace = true
thiserror.workspace = true
serde.workspace = true
serde_json.workspace = true
log.workspace = true
>>>>>>> 9669b2d9

# Web/API related
warp = "0.3.6"
axum = "0.6.20"
tower-http = { version = "0.4.4", features = ["cors", "trace"] }
http = "0.2.9"
rust-embed = "8.0.0"

# Machine Learning
smartcore = "0.3.2"
ndarray = "0.15"
linfa = "0.6.1"
tract-onnx = "0.19.11"

# Testing
mockall = "0.11"
serial_test = "2.0.0"

[dev-dependencies]
tempfile = "3.8.1"
test-log = "0.2.14"
criterion = "0.5.1"
rstest = "0.18.2"
# warp-testing = "0.0.1"  # This crate doesn't exist anymore
httpmock = "0.6.8"
proptest = "1.0.0"<|MERGE_RESOLUTION|>--- conflicted
+++ resolved
@@ -10,25 +10,12 @@
 keywords = ["bitcoin", "lightning", "web5", "blockchain", "taproot"]
 categories = ["cryptography", "finance", "network-programming"]
 
-<<<<<<< HEAD
-[features]
-default = ["web5", "lightning", "rgb"]
-web5 = []
-lightning = []
-rgb = []
-taproot = []  # Feature flag for taproot functionality
-
-[lib]
-name = "anya_core"
-path = "src/lib.rs"
-=======
 [workspace]
 members = [
     "dependencies/anya-bitcoin",
     "dependencies/anya-extensions"
 ]
 resolver = "2"
->>>>>>> 9669b2d9
 
 [workspace.dependencies]
 anyhow = "1.0.72"
@@ -53,66 +40,28 @@
 path = "src/bin/api_server.rs"
 
 [dependencies]
-# Core dependencies
-anyhow = "1.0.75"
-thiserror = "1.0.50"
-serde = { version = "1.0.190", features = ["derive"] }
-serde_json = "1.0.108"
-tokio = { version = "1.33.0", features = ["full"] }
-tracing = "0.1.40"
-tracing-subscriber = "0.3.17"
-config = "0.13.3"
-dotenv = "0.15.0"
-once_cell = "1.18.0"
-chrono = { version = "0.4.31", features = ["serde"] }
-reqwest = { version = "0.11.22", features = ["json"] }
-uuid = { version = "1.5.0", features = ["v4", "serde"] }
-
 # Bitcoin dependencies
-<<<<<<< HEAD
-bitcoin = { version = "0.32.1", features = ["rand", "serde", "taproot"] }
-bitcoincore-rpc = "0.17.0"
-secp256k1 = { version = "0.28.0", features = ["rand", "serde"] }
-bdk = { version = "0.30.0", features = ["all-keys"] }
-=======
 bitcoincore-rpc = "0.17.0"
 secp256k1 = { version = "0.27.0", features = ["rand"] }
-bdk = { version = "0.30.2" }
+bdk = { version = "0.30.0", features = ["all-keys"] }
 bitcoin.workspace = true
->>>>>>> 9669b2d9
 
 # Lightning dependencies
 lightning = { version = "0.0.116" }
+lightning-persister = { version = "0.0.116" }
+lightning-background-processor = { version = "0.0.116" }
+lightning-block-sync = { version = "0.0.116" }
 lightning-invoice = { version = "0.26.0" }
 lightning-net-tokio = { version = "0.0.116" }
-lightning-background-processor = { version = "0.0.116" }
-lightning-block-sync = { version = "0.0.116" }
-lightning-persister = { version = "0.0.116" }
 
 # Cross-chain dependencies
-rgb-core = { git = "https://github.com/RGB-WG/rgb-core", tag = "v0.10.8" }
+rgb-core = "0.10"
 rsk = "0.1.0"
-# taproot = "0.1.0"  # Commented out - unavailable dependency
-# taproot = { git = "https://github.com/rust-bitcoin/taproot.git", branch = "master" } # Commented out - unavailable repository
+taproot = "0.1.0"
 elements = "0.22.0"  # Liquid/Elements dependency
-elements-rpc = "0.1.0"  # Liquid/Elements RPC client
+elements-rpc = "0.17.0"  # Liquid/Elements RPC client
 
 # Web5 dependencies
-<<<<<<< HEAD
-web5 = { git = "https://github.com/TBD54566975/web5-rs", package = "web5", tag = "v4.0.0" }
-
-# Database dependencies
-sqlx = { version = "0.7.2", features = ["runtime-tokio", "sqlite", "postgres", "macros", "migrate"] }
-rusqlite = { version = "0.29.0", features = ["bundled"] }
-
-# Cryptography
-ed25519-dalek = "2.1.1"
-x25519-dalek = "2.0.0"
-chacha20poly1305 = "0.10.1"
-jsonwebtoken = "9.2"
-sha2 = "0.10.8"
-rand = "0.8"
-=======
 did_resolver = "0.5.0"
 did-key = "0.2.1"
 did-ion = "0.1.0"
@@ -152,7 +101,61 @@
 serde.workspace = true
 serde_json.workspace = true
 log.workspace = true
->>>>>>> 9669b2d9
+
+[lib]
+name = "anya_core"
+path = "src/lib.rs"
+
+[dependencies]
+# Core dependencies
+anyhow = "1.0.75"
+thiserror = "1.0.50"
+serde = { version = "1.0.190", features = ["derive"] }
+serde_json = "1.0.108"
+tokio = { version = "1.33.0", features = ["full"] }
+tracing = "0.1.40"
+tracing-subscriber = "0.3.17"
+config = "0.13.3"
+dotenv = "0.15.0"
+once_cell = "1.18.0"
+chrono = { version = "0.4.31", features = ["serde"] }
+reqwest = { version = "0.11.22", features = ["json"] }
+uuid = { version = "1.5.0", features = ["v4", "serde"] }
+
+# Bitcoin dependencies
+bitcoin = { version = "0.32.1", features = ["rand", "serde", "taproot"] }
+bitcoincore-rpc = "0.17.0"
+secp256k1 = { version = "0.28.0", features = ["rand", "serde"] }
+bdk = { version = "0.30.0", features = ["all-keys"] }
+
+# Lightning dependencies
+lightning = { version = "0.0.116" }
+lightning-invoice = { version = "0.26.0" }
+lightning-net-tokio = { version = "0.0.116" }
+lightning-background-processor = { version = "0.0.116" }
+lightning-block-sync = { version = "0.0.116" }
+lightning-persister = { version = "0.0.116" }
+
+# Cross-chain dependencies
+rgb-core = { git = "https://github.com/RGB-WG/rgb-core", tag = "v0.10.8" }
+rsk = "0.1.0"
+elements = "0.22.0"  # Liquid/Elements dependency
+elements-rpc = "0.1.0"  # Liquid/Elements RPC client
+
+# Web5 dependencies
+web5 = { git = "https://github.com/TBD54566975/web5-rs", package = "web5", tag = "v4.0.0" }
+
+# Database dependencies
+sqlx = { version = "0.7.2", features = ["runtime-tokio", "sqlite", "postgres", "macros", "migrate"] }
+rusqlite = { version = "0.29.0", features = ["bundled"] }
+
+# Cryptography
+ed25519-dalek = "2.1.1"
+x25519-dalek = "2.0.0"
+chacha20poly1305 = "0.10.1"
+jsonwebtoken = "9.2"
+sha2 = "0.10.8"
+rand = "0.8"
 
 # Web/API related
 warp = "0.3.6"
@@ -176,6 +179,5 @@
 test-log = "0.2.14"
 criterion = "0.5.1"
 rstest = "0.18.2"
-# warp-testing = "0.0.1"  # This crate doesn't exist anymore
 httpmock = "0.6.8"
 proptest = "1.0.0"