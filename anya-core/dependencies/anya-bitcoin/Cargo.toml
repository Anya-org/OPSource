[package]
name = "anya-bitcoin"
version = "0.1.0"
edition = "2021"
authors = ["Anya Contributors"]
description = "Bitcoin-specific functionality for Anya project"
license = "MIT OR Apache-2.0"
repository = "https://github.com/botshelomokoka/anya-core"

[dependencies]
<<<<<<< HEAD
bitcoin = { version = "0.32.1", features = ["rand", "serde", "taproot"] }
=======
bitcoin = { version = "0.32.1", features = ["rand", "serde"] }
>>>>>>> 9669b2d9
secp256k1 = { version = "0.28.0", features = ["rand", "serde"] }
bitcoincore-rpc = "0.17.0"
tokio = { version = "1.41.1", features = ["full"] }
serde = { version = "1.0.215", features = ["derive"] }
serde_json = "1.0.133"
thiserror = "1.0"
log = "0.4"
anyhow = "1.0"
tracing = "0.1.40"
rand = "0.8"
hex = "0.4.3"
bincode = "1.3.3"
async-trait = "0.1.77"
secp256k1-zkp = "0.7.0"
sha2 = "0.10.8"
tempfile = "3.8.1"

[dev-dependencies]
tokio-test = "0.4"
tracing-subscriber = "0.3.17"

[lib]
name = "anya_bitcoin"
path = "src/lib.rs"<|MERGE_RESOLUTION|>--- conflicted
+++ resolved
@@ -8,11 +8,7 @@
 repository = "https://github.com/botshelomokoka/anya-core"
 
 [dependencies]
-<<<<<<< HEAD
 bitcoin = { version = "0.32.1", features = ["rand", "serde", "taproot"] }
-=======
-bitcoin = { version = "0.32.1", features = ["rand", "serde"] }
->>>>>>> 9669b2d9
 secp256k1 = { version = "0.28.0", features = ["rand", "serde"] }
 bitcoincore-rpc = "0.17.0"
 tokio = { version = "1.41.1", features = ["full"] }
@@ -29,6 +25,10 @@
 secp256k1-zkp = "0.7.0"
 sha2 = "0.10.8"
 tempfile = "3.8.1"
+bdk = { version = "0.30.0", features = ["keys-bip39"] }
+web5 = { git = "https://github.com/TBD54566975/web5-rs", package = "web5", tag = "v4.0.0" }
+rgb-core = { git = "https://github.com/RGB-WG/rgb-core", tag = "v0.10.8" }
+rgb-std = { git = "https://github.com/RGB-WG/rgb-std", tag = "v0.10.5" }
 
 [dev-dependencies]
 tokio-test = "0.4"
