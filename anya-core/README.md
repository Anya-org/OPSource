--- conflicted
+++ resolved
@@ -214,62 +214,12 @@
 The unified installer automates the entire setup process, including dependencies, configuration, and testing.
 
 ```bash
-<<<<<<< HEAD
-=======
 # Clone the repository
 git clone https://github.com/Anya-org/anya-core.git
 cd anya-core
 
 # Build the installer
 cargo build --bin installer --release
-
-# Run the installer (with guided setup)
-./target/release/installer install
-
-# Configure the installation
-./target/release/installer configure --network testnet
-
-# Run tests to verify installation
-./target/release/installer test --report
-```
-
-#### Option 2: Manual Installation
-
-```bash
->>>>>>> 9669b2d9
-# Clone the repository
-git clone https://github.com/Anya-org/anya-core.git
-cd anya-core
-
-<<<<<<< HEAD
-# Build the installer
-cargo build --bin installer --release
-=======
-# Build the project
-cargo build --release
-```
-
-### Installation Options
-
-The unified installer supports the following options:
-
-```
-# Show help
-./target/release/installer --help
-
-# Install only core components
-./target/release/installer install --core-only
-
-# Dry run (no changes)
-./target/release/installer install --dry-run
-
-# Configure with specific options
-./target/release/installer configure --network mainnet --log-level debug --data-dir /path/to/data
-
-# Test specific components
-./target/release/installer test --component bitcoin
-```
->>>>>>> 9669b2d9
 
 # Run the installer (with guided setup)
 ./target/release/installer install
@@ -290,6 +240,43 @@
 
 # Build the project
 cargo build --release
+
+### Installation Options
+
+The unified installer supports the following options:
+
+```
+# Show help
+./target/release/installer --help
+
+# Install only core components
+./target/release/installer install --core-only
+
+# Dry run (no changes)
+./target/release/installer install --dry-run
+
+# Configure with specific options
+./target/release/installer configure --network mainnet --log-level debug --data-dir /path/to/data
+
+# Test specific components
+./target/release/installer test --component bitcoin
+```
+
+### Configuration
+
+Create a `.env` file in the project root with the following configuration:
+
+```
+BITCOIN_NETWORK=testnet
+BITCOIN_RPC_URL=http://localhost:18332
+BITCOIN_RPC_USER=your_rpc_username
+BITCOIN_RPC_PASS=your_rpc_password
+ENABLED_FEATURES=taproot,lightning,dlc,web5,liquid
+WEB5_DID_METHOD=ion
+WEB5_DWN_ENDPOINT=https://dwn.tbddev.org
+LIQUID_RPC_URL=http://localhost:7041
+LIQUID_RPC_USER=your_liquid_rpc_username
+LIQUID_RPC_PASS=your_liquid_rpc_password
 ```
 
 ## Usage
